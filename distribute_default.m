function opt = distribute_default(opt)
% _________________________________________________________________________
%
%           Default options for distributing Matlab jobs
%
% -------------------------------------------------------------------------
%
% FORMAT function opt = distribute_default(opt)
%
% opt is a structure with optional fields:
%
% CLUSTER
% -------
% server.ip     - IP adress (or alias name) of the cluster ['' = no cluster]
% server.login  - Login with which to connect ['']
% server.source - Files to source on server side [auto]
%                 > Try to find bashrc and/or bash_profile
% server.folder - Shared folder for writing data, scripts, ...
%
% LOCAL
% -----
% client.source  - Files to source on server side [auto]
% client.workers - Number of local workers [auto]
% client.folder  - Shared folder for writing data, scripts, ...
%
% SUBMIT JOBS
% -----------
% ssh.type      - SSH software to use 'ssh'/'putty'/[try to detect]
% ssh.bin       - Path to the ssh binary [try to detect]
% ssh.opt       - SSH options ['-x']
% sched.sub     - Path to the submit binary [try to detect]
% sched.stat    - Path to the stat binary [try to detect]
% sched.acct    - Path to the acct binary [try to detect]
% sched.type    - Type of scheduler 'sge'/'pbs'/[try to detect]
% job.batch     - Submit jobs as a batch (force same mem for all) [true]
% job.mem       - (Initial) Max memory usage by a single job ['2G']
% job.est_mem   - Estimate max memory usage from previous runs [true]
% job.sd        - Amount of extra memory to add to estimated max memory [0.1]
% job.use_dummy - Uses a dummy job to decide when job have finished [false]
% optim.optim   - Try to optimise distribution between cluster and local [true]
% optim.busy    - Business threshold for which local is preferred over
%               cluster [0.9]
%
% MATLAB
% ------
% matlab.bin    - Path to matlab binary [try to detect]
% matlab.add    - Paths to add to Matlab path [{}]
% matlab.addsub - Paths to add to Matlab path, with subdorectories [{}]
% matlab.opt    - Commandline options to pass to matlab
%                 [{'-nojvm' '-nodesktop' '-nosplash' '-singleCompThread'}]
% spm.path      - Path to SPM [try to detect]
% spm.toolboxes - List of SPM toolboxes to add to Matlab path [{}]
%
% DATA
% ----
% translate - Cell array of size 2xN with translation between client and
%             server paths [{client.folder server.folder}].
%             Example:
%                  {'/home/me/'     '/mnt/users/me/' ;
%                   '/shared/data/' '/mnt/shared/data'}
% restrict   - Restrict translation to a class: 'char'/'file_array'/['']
% clean      - Clean tmp data when finished [true]
% clean_init - Initially clean tmp data [false]
% _________________________________________________________________________

    if nargin < 1
        opt = struct;
    end
    
    % CLUSTER
    % -------
    if ~isfield(opt, 'server')
        opt.server = struct;
    end
    if ~isfield(opt.server, 'ip')
        opt.server.ip = '';
    end
    opt.server.setup = ~isempty(opt.server.ip);
    if ~isfield(opt.server, 'login')
        opt.server.login = '';
    end
    if ~isfield(opt.server, 'folder')
        opt.server.folder = '~/.distribute';
    end
    if ~isfield(opt, 'client')
        opt.client = struct;
    end
    if ~isfield(opt.client, 'source')
        opt.client.source = {};
        if isunix
            if exist('~/.bash_profile', 'file')
                opt.client.source = {'~/.bash_profile'};
            elseif exist('~/.bashrc', 'file')
                opt.client.source = {'~/.bashrc'};
            elseif exist('/etc/profile', 'file')
                opt.client.source = {'/etc/profile'};
            end
        end
    end
    if ~iscell(opt.client.source)
        opt.client.source = {opt.client.source};
    end
    if ~isfield(opt.client, 'workers')
        myCluster          = parcluster;
        opt.client.workers = myCluster.NumWorkers;
        clear myCluster
    end
    if ~isfield(opt.client, 'folder')
        opt.client.folder = opt.server.folder;
    end

    
    % SUBMIT JOBS
    % -----------
    if ~isfield(opt, 'ssh')
        opt.ssh = struct;
    end
    if ~isfield(opt.ssh, 'type') && ~isfield(opt.ssh, 'bin')
        [opt.ssh.bin, opt.ssh.type] = auto_detect('ssh', opt);
    elseif isfield(opt.ssh, 'type')
        opt.ssh.bin = auto_detect('ssh', opt.ssh.type, opt);
    elseif isfield(opt.ssh, 'bin')
        [~, name, ~] = fileparts(opt.ssh.bin);
        if any(strcmpi(name, {'putty', 'ssh'}))
            opt.ssh.type = lower(name);
        else
            warning('Cannot detect ssh type\n')
        end
    end
    if isempty(opt.ssh.bin) && ~isempty(opt.server.ip)
        warning('Could not find an ssh binary')
    end
    if ~isfield(opt.ssh, 'opt')
        if strcmpi(opt.ssh.type, 'ssh') 
            opt.ssh.opt = '-x';
        else
            opt.ssh.opt = '';
        end
    end
    if ~isfield(opt.server, 'source')
        % Need ssh for that
        opt.server.source = auto_detect('source', opt);
    end
    if ~iscell(opt.server.source)
        opt.server.source = {opt.server.source};
    end
    if ~isfield(opt, 'sched')
        opt.sched = struct;
    end
    if ~isfield(opt.sched, 'sub') ...
            || ~isfield(opt.sched, 'stat') ...
            || ~isfield(opt.sched, 'acct')
        [opt.sched.sub, opt.sched.stat, opt.sched.acct] = auto_detect('sched', opt);
    end
    if ~isfield(opt.sched, 'type')
        opt.sched.type = auto_detect('sched', 'type', opt.sched.sub, opt);
    end
    if ~isfield(opt, 'job')
        opt.job = struct;
    end
    if ~isfield(opt.job, 'mem')
        opt.job.mem = {'2G'};
    end
    if ~iscell(opt.job.mem)
        opt.job.mem = {opt.job.mem};
    end
    if ~isfield(opt.job, 'batch')
        opt.job.batch = true;
    end
    if ~isfield(opt.job, 'est_mem')
        opt.job.est_mem = true;
    end
    if ~isfield(opt.job, 'sd')
        opt.job.sd = 0.1;
    end
    if ~isfield(opt.job, 'use_dummy')
        opt.job.use_dummy = false;
    end
    if ~isfield(opt, 'optim')
        opt.optim = struct;
    end
    if ~isfield(opt.optim, 'optim')
        opt.optim.optim = true;
    end
    if ~isfield(opt.optim, 'busy')
        opt.optim.busy = 0.9;
    end
    if ~isfield(opt, 'sh')
        opt.sh = struct;
    end
    if ~isfield(opt.sh, 'bin')
        opt.sh.bin = '/bin/sh'; % I should actually try to detect it
    end
    
    % MATLAB
    % ------
    if ~isfield(opt, 'matlab')
        opt.matlab = struct;
    end
    if ~isfield(opt.matlab, 'bin')
        opt.matlab.bin = auto_detect('matlab', opt);
    end
    if ~isfield(opt.matlab, 'add')
        opt.matlab.add = {};
    end
    if ~iscell(opt.matlab.add)
        opt.matlab.add = {opt.matlab.add};
    end
    if ~isfield(opt.matlab, 'addsub')
        opt.matlab.addsub = {};
    end
    if ~iscell(opt.matlab.addsub)
        opt.matlab.addsub = {opt.matlab.addsub};
    end
    if ~isfield(opt.matlab, 'opt')
        opt.matlab.opt = '-nojvm -nodesktop -nosplash -singleCompThread';
    end
    if ~isfield(opt, 'spm')
        opt.spm = struct;
    end
    if ~isfield(opt.spm, 'path')
        opt.spm.path = auto_detect('spm', opt);
    end
    if ~isfield(opt.spm, 'toolboxes')
        opt.spm.toolboxes = {};
    end
    if ~iscell(opt.spm.toolboxes)
        opt.spm.toolboxes = {opt.spm.toolboxes};
    end
    
    
    % DATA
    % ----
    if ~isfield(opt, 'translate')
        opt.translate = {};
    end
    if ~isfield(opt, 'restrict')
        opt.restrict = '';
    end
    if ~isfield(opt, 'clean')
        opt.clean = true;
    end
    if ~isfield(opt, 'clean_init')
        opt.clean_init = false;
    end    
    if ~isfield(opt, 'verbose')
        opt.verbose = true;
    end
    
    % BUILD ADDPATH STRING
    % --------------------
    opt.matlab.priv.add = '';
    for i=1:numel(opt.matlab.add)
        opt.matlab.priv.add = [opt.matlab.priv.add '''' opt.matlab.add{i} ''','];
    end
    if ~isempty(opt.spm.path)
        opt.matlab.priv.add = [opt.matlab.priv.add '''' opt.spm.path ''','];
        for i=1:numel(opt.spm.toolboxes)
            opt.matlab.priv.add = [opt.matlab.priv.add ...
            ''''  fullfile(fullfile(opt.spm.path, 'toolbox'), opt.spm.toolboxes{i}) ''','];
        end
    end
    if ~isempty(opt.matlab.priv.add)
        opt.matlab.priv.add = opt.matlab.priv.add(1:end-1);
    end
    opt.matlab.priv.addsub = '';
    for i=1:numel(opt.matlab.addsub)
        opt.matlab.priv.addsub = [opt.matlab.priv.addsub 'genpath(''' opt.matlab.addsub{i} '''),'];
    end
    if ~isempty(opt.matlab.priv.addsub)
        opt.matlab.priv.addsub = opt.matlab.priv.addsub(1:end-1);
    end
    
<<<<<<< HEAD
    if ~isempty(opt.server.ip)
        if opt.clean && exist(opt.client.folder,'dir')
            rmdir(opt.client.folder,'s');
            mkdir(opt.client.folder); 
        elseif ~exist(opt.client.folder,'dir')
            mkdir(opt.client.folder);   
        end
    end
=======
    if opt.clean_init && exist(opt.client.folder,'dir')
        rmdir(opt.client.folder,'s');
        mkdir(opt.client.folder); 
    elseif ~exist(opt.client.folder,'dir')
        mkdir(opt.client.folder);   
    end        
>>>>>>> 39ed373d
end

% =========================================================================
%     AUTO DETECT
% =========================================================================

% -------------------------------------------------------------------------
%   general
% -------------------------------------------------------------------------

function varargout = auto_detect(id, varargin)
    switch lower(id)
        case 'ssh'
            [varargout{1:nargout}] = auto_detect_ssh(varargin{:});
        case 'source'
            [varargout{1:nargout}] = auto_detect_source(varargin{:});
        case 'sched'
            [varargout{1:nargout}] = auto_detect_sched(varargin{:});
        case 'matlab'
            [varargout{1:nargout}] = auto_detect_matlab(varargin{:});
        case 'spm'
            [varargout{1:nargout}] = auto_detect_spm(varargin{:});
        otherwise
            warning('auto_detect: unknown action %s\n', id);
    end
end

function ok = sshexist(opt, file)
    call = [opt.ssh.bin ' ' opt.ssh.opt ' ' opt.server.login '@' opt.server.ip ' "'];
    if isfield(opt.server, 'source')
        for i=1:numel(opt.server.source)
            call = [call 'source ' opt.server.source{i} ' >/dev/null 2>&1; '];
        end
    end
    call = [call 'find ''' file '''" >/dev/null 2>&1'];
    st = system(call);
    ok = (st == 0);
end

function path = sshpath(opt)
    call = [opt.ssh.bin ' ' opt.ssh.opt ' ' opt.server.login '@' opt.server.ip ' "'];
    if isfield(opt.server, 'source')
        for i=1:numel(opt.server.source)
            call = [call 'source ' opt.server.source{i} ' >/dev/null 2>&1; '];
        end
    end
    call = [call 'echo \$PATH"'];
    [~, path] = system(call);
    path = split(deblank(path), newline);
    path = split(path{end}, ':');
end

function ok = sshcommandst(opt, cmd)
    call = [opt.ssh.bin ' ' opt.ssh.opt ' ' opt.server.login '@' opt.server.ip ' "'];
    if isfield(opt.server, 'source')
        for i=1:numel(opt.server.source)
            call = [call 'source ' opt.server.source{i} ' >/dev/null 2>&1; '];
        end
    end
    call = [call cmd '" >/dev/null 2>&1'];
    st = system(call);
    ok = (st == 0);
end

function path = sshwhich(opt, bin)
    call = [opt.ssh.bin ' ' opt.ssh.opt ' ' opt.server.login '@' opt.server.ip ' "'];
    if isfield(opt.server, 'source')
        for i=1:numel(opt.server.source)
            call = [call 'source ' opt.server.source{i} ' >/dev/null 2>&1; '];
        end
    end
    call = [call 'which ' bin '"'];
    [st, path] = system(call);
    if st
        path = '';
    else
        path = deblank(path);
    end
end
    
% -------------------------------------------------------------------------
%   ssh
% -------------------------------------------------------------------------

function [bin, type] = auto_detect_ssh(type, opt)
    if nargin == 1
        opt = type;
        type = '';
    end
    if isempty(opt.server.ip)
        % No cluster so no need for ssh
        bin = '';
        return
    end
    bin = '';
    if nargin == 2
        % Known type
        if ispc
            if exist('C:\', 'dir')
                bin = 'C:\';
            else
                bin = '';
                return
            end
            if exist(fullfile(bin, 'Program Files'), 'dir')
                bin = fullfile(bin, 'Program Files');
            elseif exist(fullfile(bin, 'Program Files (x86)'), 'dir')
                bin = fullfile(bin, 'Program Files (x86)');
            else
                bin = '';
                return
            end
            if exist(fullfile(bin, type), 'dir')
                bin = fullfile(bin, type);
            else
                bin = '';
                return
            end
            if exist(fullfile(bin, [type '.exe']), 'file')
                bin = fullfile(bin, [type '.exe']);
            else
                bin = '';
                return
            end
                 
        elseif isunix
            call = '';
            for j=1:numel(opt.client.source)
                call = [call 'source ' opt.client.source{j} ' >/dev/null 2>&1 ; '];
            end
            call = [call 'echo $PATH'];
            [~, path] = system(call);
            path = split(deblank(path), newline);
            path = split(path{end}, ':');
            for i=1:numel(path)
                if exist(fullfile(path{i}, type), 'file')
                    bin = fullfile(path{i}, type);
                    return
                end
            end
        end
    else
        % Unknown type
        types = {'ssh', 'putty'};
        for i=1:numel(types)
            [bin, type] = auto_detect_ssh(types{i}, opt);
            if ~isempty(bin)
                return
            end
        end
        bin  = '';
        type = '';
    end
end

% -------------------------------------------------------------------------
%   source
% -------------------------------------------------------------------------

function path = auto_detect_source(opt)
    if isempty(opt.server.ip) || isempty(opt.ssh.bin)
        path = '';
        return
    end
    
    path = {};
    if isunix
        if sshexist(opt, '~/.bash_profile')
            path = {'~/.bash_profile'};
        elseif sshexist(opt, '~/.bashrc')
            path = {'~/.bashrc'};
        elseif sshexist(opt, '/etc/profile')
            path = {'/etc/profile'};
        end
    end
    
end

% -------------------------------------------------------------------------
%   sched
% -------------------------------------------------------------------------

function varargout = auto_detect_sched(varargin)

    if nargin == 1
        % find sub/stat/acct
        opt = varargin{1};
        if isempty(opt.server.ip) || isempty(opt.ssh.bin)
            varargout{1} = '';
            varargout{2} = '';
            varargout{3} = '';
            return
        end
        sub  = sshwhich(opt, 'qsub');
        stat = sshwhich(opt, 'qstat');
        acct = sshwhich(opt, 'qacct');
        if isempty(sub) || isempty(stat) || isempty(acct)
            path = sshpath(opt);
            for i=1:numel(path)
                if isempty(sub) && sshexist(opt, [path{i} '/qsub'])
                    sub = [path{i} '/qsub'];
                end
                if isempty(stat) && sshexist(opt, [path{i} '/qstat'])
                    stat = [path{i} '/qstat'];
                end
                if isempty(acct) && sshexist(opt, [path{i} '/qacct'])
                    acct = [path{i} '/qacct'];
                end
                if ~isempty(sub) && ~isempty(stat) && ~isempty(acct)
                    break
                end
            end
        end
        if isempty(sub) || isempty(stat) || isempty(acct)
            warning('Could not detect qsub/qstat/qacct')
        end
        varargout{1} = sub;
        varargout{2} = stat;
        varargout{3} = acct;
    elseif nargin == 3
        % find type
        sub = varargin{2};
        opt = varargin{3};
        type = '';
        if isempty(opt.server.ip) || isempty(opt.ssh.bin)
            varargout{1} = type;
            return
        end
        if contains(sub, 'gridengine')
            type = 'sge';
        elseif sshcommandst(opt, 'man qsub | grep -i ''pbs''')
            type = 'pbs';
        elseif sshcommandst(opt, 'man qsub | grep -i ''sge''')
            type = 'sge';
        else
            warning(['Could not detect sheduler type for sure. ' ...
                     'Trying SGE.']);
        end
        varargout{1} = type;
    end
        
end

% -------------------------------------------------------------------------
%   matlab
% -------------------------------------------------------------------------

function bin = auto_detect_matlab(opt)
    if isempty(opt.server.ip) || isempty(opt.ssh.bin)
        bin = '';
        return
    end
    
    bin = '';
    path = sshpath(opt);
    for i=1:numel(path)
        if sshexist(opt, [path{i} '/matlab'])
            bin = [path{i} '/matlab'];
            return
        end
    end
    warning('Cannot detect matlab')
end

% -------------------------------------------------------------------------
%   spm
% -------------------------------------------------------------------------

function path = auto_detect_spm(opt)
    if isempty(opt.server.ip) || isempty(opt.ssh.bin)
        path = '';
        return
    end
    path = '';
end<|MERGE_RESOLUTION|>--- conflicted
+++ resolved
@@ -37,18 +37,15 @@
 % job.est_mem   - Estimate max memory usage from previous runs [true]
 % job.sd        - Amount of extra memory to add to estimated max memory [0.1]
 % job.use_dummy - Uses a dummy job to decide when job have finished [false]
-% optim.optim   - Try to optimise distribution between cluster and local [true]
-% optim.busy    - Business threshold for which local is preferred over
-%               cluster [0.9]
 %
 % MATLAB
 % ------
 % matlab.bin    - Path to matlab binary [try to detect]
 % matlab.add    - Paths to add to Matlab path [{}]
-% matlab.addsub - Paths to add to Matlab path, with subdorectories [{}]
+% matlab.addsub - Paths to add to Matlab path, with subdirectories [{}]
 % matlab.opt    - Commandline options to pass to matlab
-%                 [{'-nojvm' '-nodesktop' '-nosplash' '-singleCompThread'}]
-% spm.path      - Path to SPM [try to detect]
+%                 ['-nojvm' '-nodesktop' '-nosplash' '-singleCompThread']
+% spm.path      - Path to SPM []
 % spm.toolboxes - List of SPM toolboxes to add to Matlab path [{}]
 %
 % DATA
@@ -66,7 +63,7 @@
     if nargin < 1
         opt = struct;
     end
-    
+
     % CLUSTER
     % -------
     if ~isfield(opt, 'server')
@@ -109,7 +106,7 @@
         opt.client.folder = opt.server.folder;
     end
 
-    
+
     % SUBMIT JOBS
     % -----------
     if ~isfield(opt, 'ssh')
@@ -131,7 +128,7 @@
         warning('Could not find an ssh binary')
     end
     if ~isfield(opt.ssh, 'opt')
-        if strcmpi(opt.ssh.type, 'ssh') 
+        if strcmpi(opt.ssh.type, 'ssh')
             opt.ssh.opt = '-x';
         else
             opt.ssh.opt = '';
@@ -191,7 +188,7 @@
     if ~isfield(opt.sh, 'bin')
         opt.sh.bin = '/bin/sh'; % I should actually try to detect it
     end
-    
+
     % MATLAB
     % ------
     if ~isfield(opt, 'matlab')
@@ -227,8 +224,8 @@
     if ~iscell(opt.spm.toolboxes)
         opt.spm.toolboxes = {opt.spm.toolboxes};
     end
-    
-    
+
+
     % DATA
     % ----
     if ~isfield(opt, 'translate')
@@ -242,11 +239,11 @@
     end
     if ~isfield(opt, 'clean_init')
         opt.clean_init = false;
-    end    
+    end
     if ~isfield(opt, 'verbose')
         opt.verbose = true;
     end
-    
+
     % BUILD ADDPATH STRING
     % --------------------
     opt.matlab.priv.add = '';
@@ -270,24 +267,15 @@
     if ~isempty(opt.matlab.priv.addsub)
         opt.matlab.priv.addsub = opt.matlab.priv.addsub(1:end-1);
     end
-    
-<<<<<<< HEAD
+
     if ~isempty(opt.server.ip)
-        if opt.clean && exist(opt.client.folder,'dir')
+        if opt.clean_init && exist(opt.client.folder,'dir')
             rmdir(opt.client.folder,'s');
-            mkdir(opt.client.folder); 
+            mkdir(opt.client.folder);
         elseif ~exist(opt.client.folder,'dir')
-            mkdir(opt.client.folder);   
-        end
-    end
-=======
-    if opt.clean_init && exist(opt.client.folder,'dir')
-        rmdir(opt.client.folder,'s');
-        mkdir(opt.client.folder); 
-    elseif ~exist(opt.client.folder,'dir')
-        mkdir(opt.client.folder);   
-    end        
->>>>>>> 39ed373d
+            mkdir(opt.client.folder);
+        end
+    end
 end
 
 % =========================================================================
@@ -367,7 +355,7 @@
         path = deblank(path);
     end
 end
-    
+
 % -------------------------------------------------------------------------
 %   ssh
 % -------------------------------------------------------------------------
@@ -412,7 +400,7 @@
                 bin = '';
                 return
             end
-                 
+
         elseif isunix
             call = '';
             for j=1:numel(opt.client.source)
@@ -452,7 +440,7 @@
         path = '';
         return
     end
-    
+
     path = {};
     if isunix
         if sshexist(opt, '~/.bash_profile')
@@ -463,7 +451,7 @@
             path = {'/etc/profile'};
         end
     end
-    
+
 end
 
 % -------------------------------------------------------------------------
@@ -528,7 +516,7 @@
         end
         varargout{1} = type;
     end
-        
+
 end
 
 % -------------------------------------------------------------------------
@@ -540,7 +528,7 @@
         bin = '';
         return
     end
-    
+
     bin = '';
     path = sshpath(opt);
     for i=1:numel(path)
